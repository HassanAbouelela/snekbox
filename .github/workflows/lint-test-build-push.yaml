name: Lint, Test, Build, Push

on:
  push:
    branches:
      - main
  pull_request:


jobs:
  lint-test-build-push:
    runs-on: ${{ matrix.os }}
    strategy:
      matrix:
        os: [ubuntu-20.04, self-hosted]
        include:
          - os: ubuntu-20.04
            full: true
          - os: self-hosted
            full: false # Only run tests.

    env:
      # Determine whether or not we should build the
      # final production image and push it to GHCR.
      production_build: ${{ github.event_name != 'pull_request' &&
        github.ref == 'refs/heads/main' }}

    steps:
      # Create a short SHA-tag to tag built images
      - name: Create SHA Container Tag
        id: sha_tag
        run: |
          tag=$(cut -c 1-7 <<< $GITHUB_SHA)
          echo "::set-output name=tag::$tag"

      - name: Checkout code
        uses: actions/checkout@v2

      # The current version (v2) of Docker's build-push action uses
      # buildx, which comes with BuildKit features that help us speed
      # up our builds using additional cache features. Buildx also
      # has a lot of other features that are not as relevant to us.
      #
      # See https://github.com/docker/build-push-action
      - name: Set up Docker Buildx
        uses: docker/setup-buildx-action@v1

      - name: Login to Github Container Registry
        uses: docker/login-action@v1
        with:
          registry: ghcr.io
          username: hassanabouelela
          password: ${{ secrets.GITHUB_TOKEN  }}

      # Create a local cache directory for PR builds, as the image
      # we build for PRs may start to deviate from the "latest" image
      # currently registered in the GHCR. For main, the best we can
      # do is use the previous main build, which can be cached from
      # the GHCR.
      - name: Cache Image Layers
        if: github.event_name == 'pull_request'
        uses: actions/cache@v2
        with:
          path: /tmp/.buildx-cache
          key: ${{ runner.os }}-v0-buildx-${{ github.ref }}-${{ github.sha }}
          restore-keys: |
            ${{ runner.os }}-v0-buildx-${{ github.ref }}-

      # Build the image we need for linting and testing using the
      # `venv` target stage within our Dockerfile. We load the image
      # into the runner's Docker image collection so we can run it
      # later.
      #
      # The image includes an inline cache manifest to support caching
      # from the GHCR, which means that a build can pull the layers it
      # can reuse instead of building them from scratch.
      - name: Build image for linting and testing
        uses: docker/build-push-action@v2
        with:
          context: .
          file: ./Dockerfile
          push: false
          load: true
          target: venv
          build-args: DEV=1
          cache-from: |
            type=local,src=/tmp/.buildx-cache
            ghcr.io/${{ github.repository_owner }}/snekbox-base:latest
            ghcr.io/${{ github.repository_owner }}/snekbox-venv:latest
          cache-to: type=local,dest=/tmp/.buildx-cache,mode=max
          tags: ghcr.io/${{ github.repository_owner }}/snekbox-venv:${{ steps.sha_tag.outputs.tag }}

      - name: Start Container
        run: |
          export IMAGE_SUFFIX='-venv:${{ steps.sha_tag.outputs.tag }}'
          docker-compose up --no-build -d

      # Required by pre-commit.
      - name: Install git
        if: matrix.full
        run: >-
          docker exec snekbox_dev /bin/bash -c
          'apt-get -y update && apt-get install -y git=1:2.20.*'

      # pre-commit's venv doesn't work with user installs.
      # Skip the flake8 hook because the following step will run it.
<<<<<<< HEAD
#      - name: Run pre-commit hooks
#        id: run-pre-commit-hooks
#        run: >-
#          docker exec snekbox_dev /bin/bash -c
#          'PIP_USER=0 SKIP=flake8 pre-commit run --all-files'
#
#      - name: Show pre-commit logs
#        if: always() && steps.run-pre-commit-hooks.outcome != 'success'
#        run: >-
#          docker exec snekbox_dev /bin/bash -c
#          'cat /root/.cache/pre-commit/pre-commit.log'
=======
      - name: Run pre-commit hooks
        id: run-pre-commit-hooks
        if: matrix.full
        run: >-
          docker exec snekbox_dev /bin/bash -c
          'PIP_USER=0 SKIP=flake8 pre-commit run --all-files'

      - name: Show pre-commit logs
        if: matrix.full && always() && steps.run-pre-commit-hooks.outcome != 'success'
        run: >-
          docker exec snekbox_dev /bin/bash -c
          'cat /root/.cache/pre-commit/pre-commit.log'
>>>>>>> bc1656ac

      # This runs `flake8` in the container and asks `flake8` to output
      # linting errors in the format of the command for registering workflow
      # error messages/annotations. This means that Github Actions will pick
      # up on this output to generate nice annotations to indicate what went
      # wrong where.
      - name: Run linter
        if: matrix.full
        run: >-
          docker exec snekbox_dev /bin/bash -c
          'flake8 --format
          "::error file=%(path)s,line=%(row)d,col=%(col)d::[flake8] %(code)s: %(text)s"'

      # Memory limit tests would fail if this isn't disabled.
      - name: Disable swap memory
        run: sudo swapoff -a

      # Run unittests and generate coverage report in the container
      - name: Run unit tests
        id: run_tests
        run: |
          echo '::set-output name=started::true'
          docker exec snekbox_dev /bin/bash -c 'coverage run -m unittest'

      - name: Generate coverage report
        if: always() && steps.run_tests.outputs.started == 'true'
        run: docker exec snekbox_dev /bin/bash -c 'coverage report -m'

      # Set-up a Python version to process the coverage reports
      # Note: This step runs even if the test step failed to make
      # sure we process the coverage reports.
<<<<<<< HEAD
#      - name: Setup python
#        if: always() && steps.run_tests.outputs.started == 'true'
#        id: python
#        uses: actions/setup-python@v2
#        with:
#          python-version: '3.10'
=======
      - name: Setup python
        if: matrix.os != 'self-hosted' && always() && steps.run_tests.outputs.started == 'true'
        id: python
        uses: actions/setup-python@v2
        with:
          python-version: '3.10'
>>>>>>> bc1656ac

      # We'll only ever need a single dependency in this python
      # environment and we'll only use it in the CI, so let's
      # install it directly here and run it.
      #
      # This step will publish the coverage results to coveralls.io
      # print a job link in the output. It will also register a
      # step in the check suite visible in the PR with a link to
      # the job.
#      - name: Publish coverage report to coveralls.io
#        if: always() && steps.run_tests.outputs.started == 'true'
#        env:
#          GITHUB_TOKEN: ${{ secrets.GITHUB_TOKEN }}
#        run: |
#          pip install coveralls~=2.1
#          coveralls

      # Final build stage. This is run in the same job with conditions
      # in order to use the local build cache generated by buildx while
      # building the `venv` image in the lint/test phase.

      # Build the final production image and push it to GHCR, tagging it
      # both with the short commit SHA and 'latest'. This step should use
      # the local build cache of the current run.
      - name: Build final image
        if: matrix.full && env.production_build == 'true'
        uses: docker/build-push-action@v2
        with:
          context: .
          file: ./Dockerfile
          push: true
          cache-from: |
            ghcr.io/${{ github.repository_owner }}/snekbox-base:latest
            ghcr.io/${{ github.repository_owner }}/snekbox-venv:latest
            ghcr.io/${{ github.repository_owner }}/snekbox:latest
          cache-to: type=inline
          tags: |
            ghcr.io/${{ github.repository_owner }}/snekbox:latest
            ghcr.io/${{ github.repository_owner }}/snekbox:${{ steps.sha_tag.outputs.tag }}
          build-args: |
            git_sha=${{ github.sha }}

      # Deploy to Kubernetes
      - name: Authenticate with Kubernetes
        if: matrix.full && env.production_build == 'true'
        uses: azure/k8s-set-context@v1
        with:
          method: kubeconfig
          kubeconfig: ${{ secrets.KUBECONFIG }}

      - name: Deploy to Kubernetes
        if: matrix.full && env.production_build == 'true'
        uses: Azure/k8s-deploy@v1
        with:
          manifests: |
            deployment.yml
          images: 'ghcr.io/${{ github.repository_owner }}/snekbox:${{ steps.sha_tag.outputs.tag }}'
          kubectl-version: 'latest'
          namespace: 'apps'

      # Push the base image to GHCR, with an inline cache manifest
      - name: Push base image
        if: matrix.full && env.production_build == 'true'
        uses: docker/build-push-action@v2
        with:
          context: .
          file: ./Dockerfile
          target: base
          push: true
          cache-from: |
            ghcr.io/${{ github.repository_owner }}/snekbox-base:latest
          cache-to: type=inline
          tags: ghcr.io/${{ github.repository_owner }}/snekbox-base:latest

      # Push the venv image to GHCR, with an inline cache manifest
      - name: Push venv image
        if: matrix.full && env.production_build == 'true'
        uses: docker/build-push-action@v2
        with:
          context: .
          file: ./Dockerfile
          target: venv
          push: true
          cache-from: |
            ghcr.io/${{ github.repository_owner }}/snekbox-base:latest
            ghcr.io/${{ github.repository_owner }}/snekbox-venv:latest
          cache-to: type=inline
          tags: ghcr.io/${{ github.repository_owner }}/snekbox-venv:latest<|MERGE_RESOLUTION|>--- conflicted
+++ resolved
@@ -9,16 +9,7 @@
 
 jobs:
   lint-test-build-push:
-    runs-on: ${{ matrix.os }}
-    strategy:
-      matrix:
-        os: [ubuntu-20.04, self-hosted]
-        include:
-          - os: ubuntu-20.04
-            full: true
-          - os: self-hosted
-            full: false # Only run tests.
-
+    runs-on: ubuntu-latest
     env:
       # Determine whether or not we should build the
       # final production image and push it to GHCR.
@@ -97,14 +88,12 @@
 
       # Required by pre-commit.
       - name: Install git
-        if: matrix.full
         run: >-
           docker exec snekbox_dev /bin/bash -c
           'apt-get -y update && apt-get install -y git=1:2.20.*'
 
       # pre-commit's venv doesn't work with user installs.
       # Skip the flake8 hook because the following step will run it.
-<<<<<<< HEAD
 #      - name: Run pre-commit hooks
 #        id: run-pre-commit-hooks
 #        run: >-
@@ -116,20 +105,6 @@
 #        run: >-
 #          docker exec snekbox_dev /bin/bash -c
 #          'cat /root/.cache/pre-commit/pre-commit.log'
-=======
-      - name: Run pre-commit hooks
-        id: run-pre-commit-hooks
-        if: matrix.full
-        run: >-
-          docker exec snekbox_dev /bin/bash -c
-          'PIP_USER=0 SKIP=flake8 pre-commit run --all-files'
-
-      - name: Show pre-commit logs
-        if: matrix.full && always() && steps.run-pre-commit-hooks.outcome != 'success'
-        run: >-
-          docker exec snekbox_dev /bin/bash -c
-          'cat /root/.cache/pre-commit/pre-commit.log'
->>>>>>> bc1656ac
 
       # This runs `flake8` in the container and asks `flake8` to output
       # linting errors in the format of the command for registering workflow
@@ -137,7 +112,6 @@
       # up on this output to generate nice annotations to indicate what went
       # wrong where.
       - name: Run linter
-        if: matrix.full
         run: >-
           docker exec snekbox_dev /bin/bash -c
           'flake8 --format
@@ -161,21 +135,12 @@
       # Set-up a Python version to process the coverage reports
       # Note: This step runs even if the test step failed to make
       # sure we process the coverage reports.
-<<<<<<< HEAD
 #      - name: Setup python
 #        if: always() && steps.run_tests.outputs.started == 'true'
 #        id: python
 #        uses: actions/setup-python@v2
 #        with:
 #          python-version: '3.10'
-=======
-      - name: Setup python
-        if: matrix.os != 'self-hosted' && always() && steps.run_tests.outputs.started == 'true'
-        id: python
-        uses: actions/setup-python@v2
-        with:
-          python-version: '3.10'
->>>>>>> bc1656ac
 
       # We'll only ever need a single dependency in this python
       # environment and we'll only use it in the CI, so let's
@@ -201,7 +166,7 @@
       # both with the short commit SHA and 'latest'. This step should use
       # the local build cache of the current run.
       - name: Build final image
-        if: matrix.full && env.production_build == 'true'
+        if: env.production_build == 'true'
         uses: docker/build-push-action@v2
         with:
           context: .
@@ -220,25 +185,25 @@
 
       # Deploy to Kubernetes
       - name: Authenticate with Kubernetes
-        if: matrix.full && env.production_build == 'true'
+        if: env.production_build == 'true'
         uses: azure/k8s-set-context@v1
         with:
           method: kubeconfig
           kubeconfig: ${{ secrets.KUBECONFIG }}
 
       - name: Deploy to Kubernetes
-        if: matrix.full && env.production_build == 'true'
+        if: env.production_build == 'true'
         uses: Azure/k8s-deploy@v1
         with:
           manifests: |
-            deployment.yml
+            deployment.yaml
           images: 'ghcr.io/${{ github.repository_owner }}/snekbox:${{ steps.sha_tag.outputs.tag }}'
           kubectl-version: 'latest'
           namespace: 'apps'
 
       # Push the base image to GHCR, with an inline cache manifest
       - name: Push base image
-        if: matrix.full && env.production_build == 'true'
+        if: env.production_build == 'true'
         uses: docker/build-push-action@v2
         with:
           context: .
@@ -252,7 +217,7 @@
 
       # Push the venv image to GHCR, with an inline cache manifest
       - name: Push venv image
-        if: matrix.full && env.production_build == 'true'
+        if: env.production_build == 'true'
         uses: docker/build-push-action@v2
         with:
           context: .
